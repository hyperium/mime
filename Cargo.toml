--- conflicted
+++ resolved
@@ -29,10 +29,6 @@
 optional = true
 
 [features]
-<<<<<<< HEAD
 heap_size = ["heapsize"]
 nightly = []
-=======
-nightly = []
-heap_size = ["heapsize", "heapsize_plugin"]
->>>>>>> c73cea35
+heap_size = ["heapsize", "heapsize_plugin"]