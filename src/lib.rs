//! # Mime
//!
//! Mime is now Media Type, technically, but `Mime` is more immediately
//! understandable, so the main type here is `Mime`.
//!
//! ## What is Mime?
//!
//! Example mime string: `text/plain`
//!
//! ```
//! let plain_text: mime::Mime = "text/plain".parse().unwrap();
//! assert_eq!(plain_text, mime::TEXT_PLAIN);
//! ```
//!
//! ## Inspecting Mimes
//!
//! ```
//! let mime = mime::TEXT_PLAIN;
//! match (mime.type_(), mime.subtype()) {
//!     (mime::TEXT, mime::PLAIN) => println!("plain text!"),
//!     (mime::TEXT, _) => println!("structured text"),
//!     _ => println!("not text"),
//! }
//! ```

#![doc(html_root_url = "https://docs.rs/mime/0.3.6")]
#![deny(warnings)]
#![deny(missing_docs)]
#![deny(missing_debug_implementations)]


extern crate unicase;
extern crate quoted_string;

use std::cmp::Ordering;
use std::collections::HashMap;
use std::error::Error;
use std::fmt;
use std::hash::{Hash, Hasher};
use std::str::FromStr;
use std::slice;

pub use self::name::Name;
pub use self::value::Value;

mod name;
mod parse;
mod value;

/// A parsed mime or media type.
#[derive(Clone)]
pub struct Mime {
    source: Source,
    slash: usize,
    plus: Option<usize>,
    params: ParamSource,
}

/// An error when parsing a `Mime` from a string.
#[derive(Debug)]
pub struct FromStrError {
    inner: parse::ParseError,
}

impl Error for FromStrError {
    fn description(&self) -> &str {
        "an error occurred while parsing a MIME type"
    }
}

impl fmt::Display for FromStrError {
    fn fmt(&self, f: &mut fmt::Formatter) -> fmt::Result {
        write!(f, "{}: {}", self.description(), self.inner)
    }
}

#[derive(Clone)]
enum Source {
    Atom(u8, &'static str),
    Dynamic(String),
}

impl Source {
    fn as_ref(&self) -> &str {
        match *self {
            Source::Atom(_, s) => s,
            Source::Dynamic(ref s) => s,
        }
    }
}

#[derive(Clone)]
enum ParamSource {
    Utf8(usize),
    Custom(usize, Vec<(Indexed, Indexed)>),
    None,
}

#[derive(Clone, Copy)]
struct Indexed(usize, usize);

impl Mime {
    /// Get the top level media type for this `Mime`.
    ///
    /// # Example
    ///
    /// ```
    /// let mime = mime::TEXT_PLAIN;
    /// assert_eq!(mime.type_(), "text");
    /// assert_eq!(mime.type_(), mime::TEXT);
    /// ```
    #[inline]
    pub fn type_(&self) -> Name {
        Name {
            source: &self.source.as_ref()[..self.slash],
        }
    }

    /// Get the subtype of this `Mime`.
    ///
    /// # Example
    ///
    /// ```
    /// let mime = mime::TEXT_PLAIN;
    /// assert_eq!(mime.subtype(), "plain");
    /// assert_eq!(mime.subtype(), mime::PLAIN);
    /// ```
    #[inline]
    pub fn subtype(&self) -> Name {
        let end = self.plus.unwrap_or_else(|| {
            self.semicolon().unwrap_or_else(|| self.source.as_ref().len())
        });
        Name {
            source: &self.source.as_ref()[self.slash + 1..end],
        }
    }

    /// Get an optional +suffix for this `Mime`.
    ///
    /// # Example
    ///
    /// ```
    /// let svg = "image/svg+xml".parse::<mime::Mime>().unwrap();
    /// assert_eq!(svg.suffix(), Some(mime::XML));
    /// assert_eq!(svg.suffix().unwrap(), "xml");
    ///
    ///
    /// assert!(mime::TEXT_PLAIN.suffix().is_none());
    /// ```
    #[inline]
    pub fn suffix(&self) -> Option<Name> {
        let end = self.semicolon().unwrap_or_else(|| self.source.as_ref().len());
        self.plus.map(|idx| Name {
            source: &self.source.as_ref()[idx + 1..end],
        })
    }

    /// Look up a parameter by name.
    ///
    /// # Example
    ///
    /// ```
    /// let mime = mime::TEXT_PLAIN_UTF_8;
    /// assert_eq!(mime.get_param(mime::CHARSET), Some(mime::UTF_8));
    /// assert_eq!(mime.get_param("charset").unwrap(), "utf-8");
    /// assert!(mime.get_param("boundary").is_none());
    ///
    /// let mime = "multipart/form-data; boundary=ABCDEFG".parse::<mime::Mime>().unwrap();
    /// assert_eq!(mime.get_param(mime::BOUNDARY).unwrap(), "ABCDEFG");
    /// ```
    pub fn get_param<'a, N>(&'a self, attr: N) -> Option<Value<'a>>
    where N: PartialEq<Name<'a>> {
        self.params().find(|e| attr == e.0).map(|e| e.1)
    }

    /// Returns an iterator over the parameters.
    ///
    /// # Example
    ///
    /// ```
    /// let pkcs7: mime::Mime =
    ///     "application/pkcs7-mime; smime-type=enveloped-data; name=smime.p7m".parse().unwrap();
    ///
    /// let (names, values): (Vec<_>, Vec<_>) = pkcs7.params().unzip();
    ///
    /// assert_eq!(names, &["smime-type", "name"]);
    /// assert_eq!(values, &["enveloped-data", "smime.p7m"]);
    /// ```
    #[inline]
    pub fn params(&self) -> Params {
        let inner = match self.params {
            ParamSource::Utf8(_) => ParamsInner::Utf8,
            ParamSource::Custom(_, ref params) => {
                ParamsInner::Custom {
                    source: &self.source,
                    params: params.iter(),
                }
            }
            ParamSource::None => ParamsInner::None,
        };

        Params(inner)
    }

    /// Returns true if the media type has at last one parameter.
    ///
    /// # Example
    ///
    /// ```
    /// let plain_text: mime::Mime = "text/plain".parse().unwrap();
    /// assert_eq!(plain_text.has_params(), false);
    ///
    /// let plain_text_utf8: mime::Mime = "text/plain; charset=utf-8".parse().unwrap();
    /// assert_eq!(plain_text_utf8.has_params(), true);
    /// ```
    #[inline]
    pub fn has_params(&self) -> bool {
        self.semicolon().is_some()
    }

    #[inline]
    fn semicolon(&self) -> Option<usize> {
        match self.params {
            ParamSource::Utf8(i) |
            ParamSource::Custom(i, _) => Some(i),
            ParamSource::None => None,
        }
    }

    fn atom(&self) -> u8 {
        match self.source {
            Source::Atom(a, _) => a,
            _ => 0,
        }
    }

    fn eq_of_params(&self, other: &Mime) -> bool {
        use self::FastEqRes::*;
        // if ParamInner is None or Utf8 we can determine equality faster
        match self.params().fast_eq(&other.params()) {
            Equals => return true,
            NotEquals => return false,
            Undetermined => {},
        }

        // OPTIMIZE: some on-stack structure might be better suited as most
        // media types do not have many parameters
        let my_params = self.params().collect::<HashMap<_,_>>();
        let other_params = self.params().collect::<HashMap<_,_>>();
        my_params == other_params
    }
}

// Mime ============



impl PartialEq for Mime {
    #[inline]
    fn eq(&self, other: &Mime) -> bool {
        match (self.atom(), other.atom()) {
            // TODO:
            // This could optimize for when there are no customs parameters.
            // Any parsed mime has already been lowercased, so if there aren't
            // any parameters that are case sensistive, this can skip the
            // unicase::eq_ascii, and just use a memcmp instead.
            (0, _) |
            (_, 0) => {
                self.type_() == other.type_()  &&
                    self.subtype() == other.subtype() &&
                    self.suffix() == other.suffix() &&
                    self.eq_of_params(other)
            },
            (a, b) => a == b,
        }
    }
}

impl Eq for Mime {}

impl PartialOrd for Mime {
    fn partial_cmp(&self, other: &Mime) -> Option<Ordering> {
        Some(self.cmp(other))
    }
}

impl Ord for Mime {
    fn cmp(&self, other: &Mime) -> Ordering {
        self.source.as_ref().cmp(other.source.as_ref())
    }
}

impl Hash for Mime {
    fn hash<T: Hasher>(&self, hasher: &mut T) {
        hasher.write(self.source.as_ref().as_bytes());
    }
}

impl PartialEq<str> for Mime {
    fn eq(&self, s: &str) -> bool {
        if let ParamSource::Utf8(..) = self.params {
            // this only works because ParamSource::Utf8 is only used if
            // its "<type>/<subtype>; charset=utf-8" them moment spaces are
            // set differently or charset is quoted or is utf8 it will not
            // use ParamSource::Utf8
            if self.source.as_ref().len() == s.len() {
                unicase::eq_ascii(self.source.as_ref(), s)
            } else {
                //OPTIMIZE: once the parser is rewritten and more modular
                // we can use parts of the parser to parse the string without
                // actually crating a mime, and use that for comparision
                s.parse::<Mime>()
                    .map(|other_mime| {
                        self == &other_mime
                    })
                    .unwrap_or(false)
            }
        } else if self.has_params() {
            s.parse::<Mime>()
                .map(|other_mime| {
                    self == &other_mime
                })
                .unwrap_or(false)
        } else {
            unicase::eq_ascii(self.source.as_ref(), s)
        }
    }
}

impl<'a> PartialEq<&'a str> for Mime {
    #[inline]
    fn eq(&self, s: & &'a str) -> bool {
        self == *s
    }
}

impl<'a> PartialEq<Mime> for &'a str {
    #[inline]
    fn eq(&self, mime: &Mime) -> bool {
        mime == self
    }
}
impl PartialEq<Mime> for str {
    #[inline]
    fn eq(&self, mime: &Mime) -> bool {
        mime == self
    }
}

impl FromStr for Mime {
    type Err = FromStrError;

    fn from_str(s: &str) -> Result<Mime, Self::Err> {
        parse::parse(s).map_err(|e| FromStrError { inner: e })
    }
}

impl AsRef<str> for Mime {
    #[inline]
    fn as_ref(&self) -> &str {
        self.source.as_ref()
    }
}

impl fmt::Debug for Mime {
    #[inline]
    fn fmt(&self, f: &mut fmt::Formatter) -> fmt::Result {
        fmt::Debug::fmt(self.source.as_ref(), f)
    }
}

impl fmt::Display for Mime {
    #[inline]
    fn fmt(&self, f: &mut fmt::Formatter) -> fmt::Result {
        fmt::Display::fmt(self.source.as_ref(), f)
    }
}

// Params ===================

enum ParamsInner<'a> {
    Utf8,
    Custom {
        source: &'a Source,
        params: slice::Iter<'a, (Indexed, Indexed)>,
    },
    None,
}

enum FastEqRes {
    Equals,
    NotEquals,
    Undetermined
}

/// An iterator over the parameters of a MIME.
pub struct Params<'a>(ParamsInner<'a>);

impl<'a> fmt::Debug for Params<'a> {
    fn fmt(&self, fmt: &mut fmt::Formatter) -> fmt::Result {
        fmt.debug_struct("Params").finish()
    }
}

impl<'a> Params<'a> {

    fn fast_eq<'b>(&self, other: &Params<'b>) -> FastEqRes {
        let self_none = if let ParamsInner::None = self.0 { true } else { false };
        let other_none = if let ParamsInner::None = other.0 { true } else { false };
        if self_none && other_none {
            return FastEqRes::Equals;
        } else if self_none || other_none {
            return FastEqRes::NotEquals;
        }

        let self_utf8 = if let ParamsInner::Utf8 = self.0 { true } else { false };
        let other_utf8 = if let ParamsInner::Utf8 = other.0 { true } else { false };
        if self_utf8 && other_utf8 {
            return FastEqRes::Equals;
        }
        FastEqRes::Undetermined
    }
}

impl<'a> Iterator for Params<'a> {
    type Item = (Name<'a>, Value<'a>);

    #[inline]
    fn next(&mut self) -> Option<(Name<'a>, Value<'a>)> {
        match self.0 {
            ParamsInner::Utf8 => {
                let value = (CHARSET, UTF_8);
                self.0 = ParamsInner::None;
                Some(value)
            }
            ParamsInner::Custom { source, ref mut params } => {
                params.next().map(|&(name, value)| {
                    let name = Name {
                        source: &source.as_ref()[name.0..name.1],
                    };
                    let value = Value {
                        source: &source.as_ref()[value.0..value.1],
                        ascii_case_insensitive: name == CHARSET,
                    };
                    (name, value)
                })
            }
            ParamsInner::None => None
        }
    }

    #[inline]
    fn size_hint(&self) -> (usize, Option<usize>) {
        match self.0 {
            ParamsInner::Utf8 => (1, Some(1)),
            ParamsInner::Custom { ref params, .. } => params.size_hint(),
            ParamsInner::None => (0, Some(0)),
        }
    }
}

macro_rules! names {
    ($($id:ident, $e:expr;)*) => (
        $(
        #[doc = $e]
        pub const $id: Name<'static> = Name {
            source: $e,
        };
        )*

        #[test]
        fn test_names_macro_consts() {
            #[allow(deprecated,unused_imports)]
            use std::ascii::AsciiExt;
            $(
            assert_eq!($id.source.to_ascii_lowercase(), $id.source);
            )*
        }
    )
}

names! {
    STAR, "*";

    TEXT, "text";
    IMAGE, "image";
    AUDIO, "audio";
    VIDEO, "video";
    APPLICATION, "application";
    MULTIPART, "multipart";
    MESSAGE, "message";
    MODEL, "model";
    FONT, "font";

    // common text/ *
    PLAIN, "plain";
    HTML, "html";
    XML, "xml";
    JAVASCRIPT, "javascript";
    CSS, "css";
    CSV, "csv";
    EVENT_STREAM, "event-stream";
    VCARD, "vcard";

    // common application/*
    JSON, "json";
    WWW_FORM_URLENCODED, "x-www-form-urlencoded";
    MSGPACK, "msgpack";
    OCTET_STREAM, "octet-stream";
<<<<<<< HEAD
    TAR, "tar";
=======
    PDF, "pdf";

    // common font/*
    WOFF, "woff";
    WOFF2, "woff2";
>>>>>>> dc226b2e

    // multipart/*
    FORM_DATA, "form-data";

    // common image/*
    BMP, "bmp";
    GIF, "gif";
    JPEG, "jpeg";
    PNG, "png";
    SVG, "svg";

    // audio/*
    BASIC, "basic";
    MPEG, "mpeg";
    MP4, "mp4";
    OGG, "ogg";

    // parameters
    CHARSET, "charset";
    BOUNDARY, "boundary";
}

/// a `Value` usable for a charset parameter.
///
/// # Example
/// ```
/// # use mime::{Mime, CHARSET, UTF_8};
/// let mime = "text/plain; charset=utf-8".parse::<Mime>().unwrap();
/// assert_eq!(mime.get_param(CHARSET), Some(UTF_8));
/// ```
pub static UTF_8: Value = Value { source: "utf-8", ascii_case_insensitive: true };

macro_rules! mimes {
    ($($id:ident, $($piece:expr),*;)*) => (
        #[allow(non_camel_case_types)]
        enum __Atoms {
            __Dynamic,
        $(
            $id,
        )*
        }

        $(
            mime_constant! {
                $id, $($piece),*
            }
        )*

        #[test]
        fn test_mimes_macro_consts() {
            let _ = [
            $(
            mime_constant_test! {
                $id, $($piece),*
            }
            ),*
            ].iter().enumerate().map(|(pos, &atom)| {
                assert_eq!(pos + 1, atom as usize, "atom {} in position {}", atom, pos + 1);
            }).collect::<Vec<()>>();
        }
    )
}

macro_rules! mime_constant {
    ($id:ident, $src:expr, $slash:expr) => (
        mime_constant!($id, $src, $slash, None);
    );
    ($id:ident, $src:expr, $slash:expr, $plus:expr) => (
        mime_constant!(FULL $id, $src, $slash, $plus, ParamSource::None);
    );

    ($id:ident, $src:expr, $slash:expr, $plus:expr, $params:expr) => (
        mime_constant!(FULL $id, $src, $slash, $plus, ParamSource::Utf8($params));
    );


    (FULL $id:ident, $src:expr, $slash:expr, $plus:expr, $params:expr) => (
        #[doc = "`"]
        #[doc = $src]
        #[doc = "`"]
        pub const $id: Mime = Mime {
            source: Source::Atom(__Atoms::$id as u8, $src),
            slash: $slash,
            plus: $plus,
            params: $params,
        };
    )
}


#[cfg(test)]
macro_rules! mime_constant_test {
    ($id:ident, $src:expr, $slash:expr) => (
        mime_constant_test!($id, $src, $slash, None);
    );
    ($id:ident, $src:expr, $slash:expr, $plus:expr) => (
        mime_constant_test!(FULL $id, $src, $slash, $plus, ParamSource::None);
    );

    ($id:ident, $src:expr, $slash:expr, $plus:expr, $params:expr) => (
        mime_constant_test!(FULL $id, $src, $slash, $plus, ParamSource::Utf8($params));
    );

    (FULL $id:ident, $src:expr, $slash:expr, $plus:expr, $params:expr) => ({
        let __mime = $id;
        let __slash = __mime.as_ref().as_bytes()[$slash];
        assert_eq!(__slash, b'/', "{:?} has {:?} at slash position {:?}", __mime, __slash as char, $slash);
        if let Some(plus) = __mime.plus {
            let __c = __mime.as_ref().as_bytes()[plus];
            assert_eq!(__c, b'+', "{:?} has {:?} at plus position {:?}", __mime, __c as char, plus);
        } else {
            assert!(!__mime.as_ref().as_bytes().contains(&b'+'), "{:?} forgot plus", __mime);
        }
        if let ParamSource::Utf8(semicolon) = __mime.params {
            assert_eq!(__mime.as_ref().as_bytes()[semicolon], b';');
            assert_eq!(&__mime.as_ref()[semicolon..], "; charset=utf-8");
        } else if let ParamSource::None = __mime.params {
            assert!(!__mime.as_ref().as_bytes().contains(&b';'));
        } else {
            unreachable!();
        }
        __mime.atom()
    })
}


mimes! {
    STAR_STAR, "*/*", 1;

    TEXT_STAR, "text/*", 4;
    TEXT_PLAIN, "text/plain", 4;
    TEXT_PLAIN_UTF_8, "text/plain; charset=utf-8", 4, None, 10;
    TEXT_HTML, "text/html", 4;
    TEXT_HTML_UTF_8, "text/html; charset=utf-8", 4, None, 9;
    TEXT_CSS, "text/css", 4;
    TEXT_CSS_UTF_8, "text/css; charset=utf-8", 4, None, 8;
    TEXT_JAVASCRIPT, "text/javascript", 4;
    TEXT_XML, "text/xml", 4;
    TEXT_EVENT_STREAM, "text/event-stream", 4;
    TEXT_CSV, "text/csv", 4;
    TEXT_CSV_UTF_8, "text/csv; charset=utf-8", 4, None, 8;
    TEXT_TAB_SEPARATED_VALUES, "text/tab-separated-values", 4;
    TEXT_TAB_SEPARATED_VALUES_UTF_8, "text/tab-separated-values; charset=utf-8", 4, None, 25;
    TEXT_VCARD, "text/vcard", 4;

    IMAGE_STAR, "image/*", 5;
    IMAGE_JPEG, "image/jpeg", 5;
    IMAGE_GIF, "image/gif", 5;
    IMAGE_PNG, "image/png", 5;
    IMAGE_BMP, "image/bmp", 5;
    IMAGE_SVG, "image/svg+xml", 5, Some(9);

    FONT_WOFF, "font/woff", 4;
    FONT_WOFF2, "font/woff2", 4;

    APPLICATION_JSON, "application/json", 11;
    APPLICATION_JAVASCRIPT, "application/javascript", 11;
    APPLICATION_JAVASCRIPT_UTF_8, "application/javascript; charset=utf-8", 11, None, 22;
    APPLICATION_WWW_FORM_URLENCODED, "application/x-www-form-urlencoded", 11;
    APPLICATION_OCTET_STREAM, "application/octet-stream", 11;
    APPLICATION_MSGPACK, "application/msgpack", 11;
<<<<<<< HEAD
    APPLICATION_TAR, "application/x-tar", 11;
=======
    APPLICATION_PDF, "application/pdf", 11;
    APPLICATION_DNS, "application/dns-message", 11;
>>>>>>> dc226b2e

    MULTIPART_FORM_DATA, "multipart/form-data", 9;
}

#[deprecated(since="0.3.1", note="please use `TEXT_JAVASCRIPT` instead")]
#[doc(hidden)]
pub const TEXT_JAVSCRIPT: Mime = TEXT_JAVASCRIPT;


#[cfg(test)]
mod tests {
    use std::str::FromStr;
    use super::*;

    #[test]
    fn test_type_() {
        assert_eq!(TEXT_PLAIN.type_(), TEXT);
    }


    #[test]
    fn test_subtype() {
        assert_eq!(TEXT_PLAIN.subtype(), PLAIN);
        assert_eq!(TEXT_PLAIN_UTF_8.subtype(), PLAIN);
        let mime = Mime::from_str("text/html+xml").unwrap();
        assert_eq!(mime.subtype(), HTML);
    }

    #[test]
    fn test_matching() {
        match (TEXT_PLAIN.type_(), TEXT_PLAIN.subtype()) {
            (TEXT, PLAIN) => (),
            _ => unreachable!(),
        }
    }

    #[test]
    fn test_suffix() {
        assert_eq!(TEXT_PLAIN.suffix(), None);
        let mime = Mime::from_str("text/html+xml").unwrap();
        assert_eq!(mime.suffix(), Some(XML));
    }

    #[test]
    fn test_mime_fmt() {
        let mime = TEXT_PLAIN;
        assert_eq!(mime.to_string(), "text/plain");
        let mime = TEXT_PLAIN_UTF_8;
        assert_eq!(mime.to_string(), "text/plain; charset=utf-8");
    }

    #[test]
    fn test_mime_from_str() {
        assert_eq!(Mime::from_str("text/plain").unwrap(), TEXT_PLAIN);
        assert_eq!(Mime::from_str("TEXT/PLAIN").unwrap(), TEXT_PLAIN);
        assert_eq!(Mime::from_str("text/plain; charset=utf-8").unwrap(), TEXT_PLAIN_UTF_8);
        assert_eq!(Mime::from_str("text/plain;charset=\"utf-8\"").unwrap(), TEXT_PLAIN_UTF_8);

        // quotes + semi colon
        Mime::from_str("text/plain;charset=\"utf-8\"; foo=bar").unwrap();
        Mime::from_str("text/plain;charset=\"utf-8\" ; foo=bar").unwrap();

        let upper = Mime::from_str("TEXT/PLAIN").unwrap();
        assert_eq!(upper, TEXT_PLAIN);
        assert_eq!(upper.type_(), TEXT);
        assert_eq!(upper.subtype(), PLAIN);


        let extended = Mime::from_str("TEXT/PLAIN; CHARSET=UTF-8; FOO=BAR").unwrap();
        assert_eq!(extended, "text/plain; charset=utf-8; foo=BAR");
        assert_eq!(extended.get_param("charset").unwrap(), "utf-8");
        assert_eq!(extended.get_param("foo").unwrap(), "BAR");

        Mime::from_str("multipart/form-data; boundary=--------foobar").unwrap();

        // stars
        assert_eq!("*/*".parse::<Mime>().unwrap(), STAR_STAR);
        assert_eq!("image/*".parse::<Mime>().unwrap(), "image/*");
        assert_eq!("text/*; charset=utf-8".parse::<Mime>().unwrap(), "text/*; charset=utf-8");

        // parse errors
        Mime::from_str("f o o / bar").unwrap_err();
        Mime::from_str("text\n/plain").unwrap_err();
        Mime::from_str("text\r/plain").unwrap_err();
        Mime::from_str("text/\r\nplain").unwrap_err();
        Mime::from_str("text/plain;\r\ncharset=utf-8").unwrap_err();
        Mime::from_str("text/plain; charset=\r\nutf-8").unwrap_err();
        Mime::from_str("text/plain; charset=\"\r\nutf-8\"").unwrap_err();
    }

    #[test]
    fn test_case_sensitive_values() {
        let mime = Mime::from_str("multipart/form-data; charset=BASE64; boundary=ABCDEFG").unwrap();
        assert_eq!(mime.get_param(CHARSET).unwrap(), "bAsE64");
        assert_eq!(mime.get_param(BOUNDARY).unwrap(), "ABCDEFG");
        assert_ne!(mime.get_param(BOUNDARY).unwrap(), "abcdefg");
    }

    #[test]
    fn test_get_param() {
        assert_eq!(TEXT_PLAIN.get_param("charset"), None);
        assert_eq!(TEXT_PLAIN.get_param("baz"), None);

        assert_eq!(TEXT_PLAIN_UTF_8.get_param("charset"), Some(UTF_8));
        assert_eq!(TEXT_PLAIN_UTF_8.get_param("baz"), None);

        let mime = Mime::from_str("text/plain; charset=utf-8; foo=bar").unwrap();
        assert_eq!(mime.get_param(CHARSET).unwrap(), "utf-8");
        assert_eq!(mime.get_param("foo").unwrap(), "bar");
        assert_eq!(mime.get_param("baz"), None);


        let mime = Mime::from_str("text/plain;charset=\"utf-8\"").unwrap();
        assert_eq!(mime.get_param(CHARSET), Some(UTF_8));
    }

    #[test]
    fn test_mime_with_dquote_quoted_pair() {
        let mime = Mime::from_str(r#"application/x-custom; title="the \" char""#).unwrap();
        assert_eq!(mime.get_param("title").unwrap(), "the \" char");
    }

    #[test]
    fn test_params() {
        let mime = TEXT_PLAIN;
        let mut params = mime.params();
        assert_eq!(params.next(), None);

        let mime = Mime::from_str("text/plain; charset=utf-8; foo=bar").unwrap();
        let mut params = mime.params();
        assert_eq!(params.next(), Some((CHARSET, UTF_8)));

        let (second_param_left, second_param_right) = params.next().unwrap();
        assert_eq!(second_param_left, "foo");
        assert_eq!(second_param_right, "bar");

        assert_eq!(params.next(), None);
    }

    #[test]
    fn test_has_params() {
        let mime = TEXT_PLAIN;
        assert_eq!(mime.has_params(), false);

        let mime = Mime::from_str("text/plain; charset=utf-8").unwrap();
        assert_eq!(mime.has_params(), true);

        let mime = Mime::from_str("text/plain; charset=utf-8; foo=bar").unwrap();
        assert_eq!(mime.has_params(), true);
    }

    #[test]
    fn test_name_eq() {
        assert_eq!(TEXT, TEXT);
        assert_eq!(TEXT, "text");
        assert_eq!("text", TEXT);
        assert_eq!(TEXT, "TEXT");
    }

    #[test]
    fn test_value_eq() {
        let param = Value {
            source: "ABC",
            ascii_case_insensitive: false,
        };

        assert_eq!(param, param);
        assert_eq!(param, "ABC");
        assert_eq!("ABC", param);
        assert_ne!(param, "abc");
        assert_ne!("abc", param);
    }

    #[test]
    fn test_mime_with_utf8_values() {
        let mime = Mime::from_str(r#"application/x-custom; param="Straße""#).unwrap();
        assert_eq!(mime.get_param("param").unwrap(), "Straße");
    }

    #[test]
    fn test_mime_with_multiple_plus() {
        let mime = Mime::from_str(r#"application/x-custom+bad+suffix"#).unwrap();
        assert_eq!(mime.type_(), "application");
        assert_eq!(mime.subtype(), "x-custom+bad");
        assert_eq!(mime.suffix().unwrap(), "suffix");
    }

    #[test]
    fn test_mime_param_with_empty_quoted_string() {
        let mime = Mime::from_str(r#"application/x-custom;param="""#).unwrap();
        assert_eq!(mime.get_param("param").unwrap(), "");
    }

    #[test]
    fn test_mime_param_with_tab() {
        let mime = Mime::from_str("application/x-custom;param=\"\t\"").unwrap();
        assert_eq!(mime.get_param("param").unwrap(), "\t");
    }

    #[test]
    fn test_mime_param_with_quoted_tab() {
        let mime = Mime::from_str("application/x-custom;param=\"\\\t\"").unwrap();
        assert_eq!(mime.get_param("param").unwrap(), "\t");
    }

    #[test]
    fn test_reject_tailing_half_quoted_pair() {
        let mime = Mime::from_str(r#"application/x-custom;param="\""#);
        assert!(mime.is_err());
    }

    #[test]
    fn test_parameter_eq_is_order_independent() {
        let mime_a = Mime::from_str(r#"application/x-custom; param1=a; param2=b"#).unwrap();
        let mime_b = Mime::from_str(r#"application/x-custom; param2=b; param1=a"#).unwrap();
        assert_eq!(mime_a, mime_b);
    }

    #[test]
    fn test_parameter_eq_is_order_independent_with_str() {
        let mime_a = Mime::from_str(r#"application/x-custom; param1=a; param2=b"#).unwrap();
        let mime_b = r#"application/x-custom; param2=b; param1=a"#;
        assert_eq!(mime_a, mime_b);
    }

    #[test]
    fn test_name_eq_is_case_insensitive() {
        let mime1 = Mime::from_str(r#"text/x-custom; abc=a"#).unwrap();
        let mime2 = Mime::from_str(r#"text/x-custom; aBc=a"#).unwrap();
        assert_eq!(mime1, mime2);
    }
}
<|MERGE_RESOLUTION|>--- conflicted
+++ resolved
@@ -507,15 +507,12 @@
     WWW_FORM_URLENCODED, "x-www-form-urlencoded";
     MSGPACK, "msgpack";
     OCTET_STREAM, "octet-stream";
-<<<<<<< HEAD
     TAR, "tar";
-=======
     PDF, "pdf";
 
     // common font/*
     WOFF, "woff";
     WOFF2, "woff2";
->>>>>>> dc226b2e
 
     // multipart/*
     FORM_DATA, "form-data";
@@ -677,12 +674,9 @@
     APPLICATION_WWW_FORM_URLENCODED, "application/x-www-form-urlencoded", 11;
     APPLICATION_OCTET_STREAM, "application/octet-stream", 11;
     APPLICATION_MSGPACK, "application/msgpack", 11;
-<<<<<<< HEAD
     APPLICATION_TAR, "application/x-tar", 11;
-=======
     APPLICATION_PDF, "application/pdf", 11;
     APPLICATION_DNS, "application/dns-message", 11;
->>>>>>> dc226b2e
 
     MULTIPART_FORM_DATA, "multipart/form-data", 9;
 }
