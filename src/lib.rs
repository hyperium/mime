//! # Mime
//!
//! Mime is now Media Type, technically, but `Mime` is more immediately
//! understandable, so the main type here is `Mime`.
//!
//! ## What is Mime?
//!
//! Example mime string: `text/plain`
//!
//! ```
//! let plain_text: mime::Mime = "text/plain".parse().unwrap();
//! assert_eq!(plain_text, mime::TEXT_PLAIN);
//! ```
//!
//! ## Inspecting Mimes
//!
//! ```
//! let mime = mime::TEXT_PLAIN;
//! match (mime.type_(), mime.subtype()) {
//!     (mime::TEXT, mime::PLAIN) => println!("plain text!"),
//!     (mime::TEXT, _) => println!("structured text"),
//!     _ => println!("not text"),
//! }
//! ```

<<<<<<< HEAD
#![doc(html_root_url = "https://docs.rs/mime/0.3.9")]
=======
#![doc(html_root_url = "https://docs.rs/mime/0.3.6")]
>>>>>>> 1c320a06
#![deny(warnings)]
#![deny(missing_docs)]
#![deny(missing_debug_implementations)]


extern crate unicase;
extern crate quoted_string;

use std::cmp::Ordering;
use std::collections::HashMap;
use std::error::Error;
use std::fmt;
use std::hash::{Hash, Hasher};
use std::str::FromStr;
use std::slice;

pub use self::name::Name;
pub use self::value::Value;

mod name;
mod parse;
mod value;

/// A parsed mime or media type.
#[derive(Clone)]
pub struct Mime {
    source: Source,
    slash: usize,
    plus: Option<usize>,
    params: ParamSource,
}

/// An error when parsing a `Mime` from a string.
#[derive(Debug)]
pub struct FromStrError {
    inner: parse::ParseError,
}

impl Error for FromStrError {
    fn description(&self) -> &str {
        "an error occurred while parsing a MIME type"
    }
}

impl fmt::Display for FromStrError {
    fn fmt(&self, f: &mut fmt::Formatter) -> fmt::Result {
        write!(f, "{}: {}", self.description(), self.inner)
    }
}

#[derive(Clone)]
enum Source {
    Atom(u8, &'static str),
    Dynamic(String),
}

impl Source {
    fn as_ref(&self) -> &str {
        match *self {
            Source::Atom(_, s) => s,
            Source::Dynamic(ref s) => s,
        }
    }
}

#[derive(Clone)]
enum ParamSource {
    Utf8(usize),
    Custom(usize, Vec<(Indexed, Indexed)>),
    None,
}

#[derive(Clone, Copy)]
struct Indexed(usize, usize);

impl Mime {
    /// Get the top level media type for this `Mime`.
    ///
    /// # Example
    ///
    /// ```
    /// let mime = mime::TEXT_PLAIN;
    /// assert_eq!(mime.type_(), "text");
    /// assert_eq!(mime.type_(), mime::TEXT);
    /// ```
    #[inline]
    pub fn type_(&self) -> Name {
        Name {
            source: &self.source.as_ref()[..self.slash],
        }
    }

    /// Get the subtype of this `Mime`.
    ///
    /// # Example
    ///
    /// ```
    /// let mime = mime::TEXT_PLAIN;
    /// assert_eq!(mime.subtype(), "plain");
    /// assert_eq!(mime.subtype(), mime::PLAIN);
    /// ```
    #[inline]
    pub fn subtype(&self) -> Name {
        let end = self.plus.unwrap_or_else(|| {
            self.semicolon().unwrap_or_else(|| self.source.as_ref().len())
        });
        Name {
            source: &self.source.as_ref()[self.slash + 1..end],
        }
    }

    /// Get an optional +suffix for this `Mime`.
    ///
    /// # Example
    ///
    /// ```
    /// let svg = "image/svg+xml".parse::<mime::Mime>().unwrap();
    /// assert_eq!(svg.suffix(), Some(mime::XML));
    /// assert_eq!(svg.suffix().unwrap(), "xml");
    ///
    ///
    /// assert!(mime::TEXT_PLAIN.suffix().is_none());
    /// ```
    #[inline]
    pub fn suffix(&self) -> Option<Name> {
        let end = self.semicolon().unwrap_or_else(|| self.source.as_ref().len());
        self.plus.map(|idx| Name {
            source: &self.source.as_ref()[idx + 1..end],
        })
    }

    /// Look up a parameter by name.
    ///
    /// # Example
    ///
    /// ```
    /// let mime = mime::TEXT_PLAIN_UTF_8;
    /// assert_eq!(mime.get_param(mime::CHARSET), Some(mime::UTF_8));
    /// assert_eq!(mime.get_param("charset").unwrap(), "utf-8");
    /// assert!(mime.get_param("boundary").is_none());
    ///
    /// let mime = "multipart/form-data; boundary=ABCDEFG".parse::<mime::Mime>().unwrap();
    /// assert_eq!(mime.get_param(mime::BOUNDARY).unwrap(), "ABCDEFG");
    /// ```
    pub fn get_param<'a, N>(&'a self, attr: N) -> Option<Value<'a>>
    where N: PartialEq<Name<'a>> {
        self.params().find(|e| attr == e.0).map(|e| e.1)
    }

    /// Returns an iterator over the parameters.
    ///
    /// # Example
    ///
    /// ```
    /// let pkcs7: mime::Mime =
    ///     "application/pkcs7-mime; smime-type=enveloped-data; name=smime.p7m".parse().unwrap();
    ///
    /// let (names, values): (Vec<_>, Vec<_>) = pkcs7.params().unzip();
    ///
    /// assert_eq!(names, &["smime-type", "name"]);
    /// assert_eq!(values, &["enveloped-data", "smime.p7m"]);
    /// ```
    #[inline]
    pub fn params(&self) -> Params {
        let inner = match self.params {
            ParamSource::Utf8(_) => ParamsInner::Utf8,
            ParamSource::Custom(_, ref params) => {
                ParamsInner::Custom {
                    source: &self.source,
                    params: params.iter(),
                }
            }
            ParamSource::None => ParamsInner::None,
        };

        Params(inner)
    }

    /// Returns true if the media type has at last one parameter.
    ///
    /// # Example
    ///
    /// ```
    /// let plain_text: mime::Mime = "text/plain".parse().unwrap();
    /// assert_eq!(plain_text.has_params(), false);
    ///
    /// let plain_text_utf8: mime::Mime = "text/plain; charset=utf-8".parse().unwrap();
    /// assert_eq!(plain_text_utf8.has_params(), true);
    /// ```
    #[inline]
    pub fn has_params(&self) -> bool {
        self.semicolon().is_some()
    }

    #[inline]
    fn semicolon(&self) -> Option<usize> {
        match self.params {
            ParamSource::Utf8(i) |
            ParamSource::Custom(i, _) => Some(i),
            ParamSource::None => None,
        }
    }

    fn atom(&self) -> u8 {
        match self.source {
            Source::Atom(a, _) => a,
            _ => 0,
        }
    }

    fn eq_of_params(&self, other: &Mime) -> bool {
        use self::FastEqRes::*;
        // if ParamInner is None or Utf8 we can determine equality faster
        match self.params().fast_eq(&other.params()) {
            Equals => return true,
            NotEquals => return false,
            Undetermined => {},
        }

        // OPTIMIZE: some on-stack structure might be better suited as most
        // media types do not have many parameters
        let my_params = self.params().collect::<HashMap<_,_>>();
        let other_params = self.params().collect::<HashMap<_,_>>();
        my_params == other_params
    }
}

// Mime ============



impl PartialEq for Mime {
    #[inline]
    fn eq(&self, other: &Mime) -> bool {
        match (self.atom(), other.atom()) {
            // TODO:
            // This could optimize for when there are no customs parameters.
            // Any parsed mime has already been lowercased, so if there aren't
            // any parameters that are case sensistive, this can skip the
            // unicase::eq_ascii, and just use a memcmp instead.
            (0, _) |
            (_, 0) => {
                self.type_() == other.type_()  &&
                    self.subtype() == other.subtype() &&
                    self.suffix() == other.suffix() &&
                    self.eq_of_params(other)
            },
            (a, b) => a == b,
        }
    }
}

impl Eq for Mime {}

impl PartialOrd for Mime {
    fn partial_cmp(&self, other: &Mime) -> Option<Ordering> {
        Some(self.cmp(other))
    }
}

impl Ord for Mime {
    fn cmp(&self, other: &Mime) -> Ordering {
        self.source.as_ref().cmp(other.source.as_ref())
    }
}

impl Hash for Mime {
    fn hash<T: Hasher>(&self, hasher: &mut T) {
        hasher.write(self.source.as_ref().as_bytes());
    }
}

impl PartialEq<str> for Mime {
    fn eq(&self, s: &str) -> bool {
        if let ParamSource::Utf8(..) = self.params {
            // this only works because ParamSource::Utf8 is only used if
            // its "<type>/<subtype>; charset=utf-8" them moment spaces are
            // set differently or charset is quoted or is utf8 it will not
            // use ParamSource::Utf8
            if self.source.as_ref().len() == s.len() {
                unicase::eq_ascii(self.source.as_ref(), s)
            } else {
                //OPTIMIZE: once the parser is rewritten and more modular
                // we can use parts of the parser to parse the string without
                // actually crating a mime, and use that for comparision
                s.parse::<Mime>()
                    .map(|other_mime| {
                        self == &other_mime
                    })
                    .unwrap_or(false)
            }
        } else if self.has_params() {
            s.parse::<Mime>()
                .map(|other_mime| {
                    self == &other_mime
                })
                .unwrap_or(false)
        } else {
            unicase::eq_ascii(self.source.as_ref(), s)
        }
    }
}

impl<'a> PartialEq<&'a str> for Mime {
    #[inline]
    fn eq(&self, s: & &'a str) -> bool {
        self == *s
    }
}

impl<'a> PartialEq<Mime> for &'a str {
    #[inline]
    fn eq(&self, mime: &Mime) -> bool {
        mime == self
    }
}
impl PartialEq<Mime> for str {
    #[inline]
    fn eq(&self, mime: &Mime) -> bool {
        mime == self
    }
}

impl FromStr for Mime {
    type Err = FromStrError;

    fn from_str(s: &str) -> Result<Mime, Self::Err> {
        parse::parse(s).map_err(|e| FromStrError { inner: e })
    }
}

impl AsRef<str> for Mime {
    #[inline]
    fn as_ref(&self) -> &str {
        self.source.as_ref()
    }
}

impl fmt::Debug for Mime {
    #[inline]
    fn fmt(&self, f: &mut fmt::Formatter) -> fmt::Result {
        fmt::Debug::fmt(self.source.as_ref(), f)
    }
}

impl fmt::Display for Mime {
    #[inline]
    fn fmt(&self, f: &mut fmt::Formatter) -> fmt::Result {
        fmt::Display::fmt(self.source.as_ref(), f)
    }
}

// Params ===================

enum ParamsInner<'a> {
    Utf8,
    Custom {
        source: &'a Source,
        params: slice::Iter<'a, (Indexed, Indexed)>,
    },
    None,
}

enum FastEqRes {
    Equals,
    NotEquals,
    Undetermined
}

/// An iterator over the parameters of a MIME.
pub struct Params<'a>(ParamsInner<'a>);

impl<'a> fmt::Debug for Params<'a> {
    fn fmt(&self, fmt: &mut fmt::Formatter) -> fmt::Result {
        fmt.debug_struct("Params").finish()
    }
}

impl<'a> Params<'a> {

    fn fast_eq<'b>(&self, other: &Params<'b>) -> FastEqRes {
        let self_none = if let ParamsInner::None = self.0 { true } else { false };
        let other_none = if let ParamsInner::None = other.0 { true } else { false };
        if self_none && other_none {
            return FastEqRes::Equals;
        } else if self_none || other_none {
            return FastEqRes::NotEquals;
        }

        let self_utf8 = if let ParamsInner::Utf8 = self.0 { true } else { false };
        let other_utf8 = if let ParamsInner::Utf8 = other.0 { true } else { false };
        if self_utf8 && other_utf8 {
            return FastEqRes::Equals;
        }
        FastEqRes::Undetermined
    }
}

impl<'a> Iterator for Params<'a> {
    type Item = (Name<'a>, Value<'a>);

    #[inline]
    fn next(&mut self) -> Option<(Name<'a>, Value<'a>)> {
        match self.0 {
            ParamsInner::Utf8 => {
                let value = (CHARSET, UTF_8);
                self.0 = ParamsInner::None;
                Some(value)
            }
            ParamsInner::Custom { source, ref mut params } => {
                params.next().map(|&(name, value)| {
                    let name = Name {
                        source: &source.as_ref()[name.0..name.1],
                    };
                    let value = Value {
                        source: &source.as_ref()[value.0..value.1],
                        ascii_case_insensitive: name == CHARSET,
                    };
                    (name, value)
                })
            }
            ParamsInner::None => None
        }
    }

    #[inline]
    fn size_hint(&self) -> (usize, Option<usize>) {
        match self.0 {
            ParamsInner::Utf8 => (1, Some(1)),
            ParamsInner::Custom { ref params, .. } => params.size_hint(),
            ParamsInner::None => (0, Some(0)),
        }
    }
}

macro_rules! names {
    ($($id:ident, $e:expr;)*) => (
        $(
        #[doc = $e]
        pub const $id: Name<'static> = Name {
            source: $e,
        };
        )*

        #[test]
        fn test_names_macro_consts() {
<<<<<<< HEAD
            #[allow(unused, deprecated)]
=======
            #[allow(deprecated,unused_imports)]
>>>>>>> 1c320a06
            use std::ascii::AsciiExt;
            $(
            assert_eq!($id.source.to_ascii_lowercase(), $id.source);
            )*
        }
    )
}

names! {
    STAR, "*";

    TEXT, "text";
    IMAGE, "image";
    AUDIO, "audio";
    VIDEO, "video";
    APPLICATION, "application";
    MULTIPART, "multipart";
    MESSAGE, "message";
    MODEL, "model";
    FONT, "font";

    // common text/ *
    PLAIN, "plain";
    HTML, "html";
    XML, "xml";
    JAVASCRIPT, "javascript";
    CSS, "css";
    CSV, "csv";
    EVENT_STREAM, "event-stream";
    VCARD, "vcard";

    // common application/*
    JSON, "json";
    WWW_FORM_URLENCODED, "x-www-form-urlencoded";
    MSGPACK, "msgpack";
    OCTET_STREAM, "octet-stream";
    PDF, "pdf";

    // common font/*
    WOFF, "woff";
    WOFF2, "woff2";

    // multipart/*
    FORM_DATA, "form-data";

    // common image/*
    BMP, "bmp";
    GIF, "gif";
    JPEG, "jpeg";
    PNG, "png";
    SVG, "svg";

    // audio/*
    BASIC, "basic";
    MPEG, "mpeg";
    MP4, "mp4";
    OGG, "ogg";

    // parameters
    CHARSET, "charset";
    BOUNDARY, "boundary";
}

/// a `Value` usable for a charset parameter.
///
/// # Example
/// ```
/// # use mime::{Mime, CHARSET, UTF_8};
/// let mime = "text/plain; charset=utf-8".parse::<Mime>().unwrap();
/// assert_eq!(mime.get_param(CHARSET), Some(UTF_8));
/// ```
pub static UTF_8: Value = Value { source: "utf-8", ascii_case_insensitive: true };

macro_rules! mimes {
    ($($id:ident, $($piece:expr),*;)*) => (
        #[allow(non_camel_case_types)]
        enum __Atoms {
            __Dynamic,
        $(
            $id,
        )*
        }

        $(
            mime_constant! {
                $id, $($piece),*
            }
        )*

        #[test]
        fn test_mimes_macro_consts() {
            let _ = [
            $(
            mime_constant_test! {
                $id, $($piece),*
            }
            ),*
            ].iter().enumerate().map(|(pos, &atom)| {
                assert_eq!(pos + 1, atom as usize, "atom {} in position {}", atom, pos + 1);
            }).collect::<Vec<()>>();
        }
    )
}

macro_rules! mime_constant {
    ($id:ident, $src:expr, $slash:expr) => (
        mime_constant!($id, $src, $slash, None);
    );
    ($id:ident, $src:expr, $slash:expr, $plus:expr) => (
        mime_constant!(FULL $id, $src, $slash, $plus, ParamSource::None);
    );

    ($id:ident, $src:expr, $slash:expr, $plus:expr, $params:expr) => (
        mime_constant!(FULL $id, $src, $slash, $plus, ParamSource::Utf8($params));
    );


    (FULL $id:ident, $src:expr, $slash:expr, $plus:expr, $params:expr) => (
        #[doc = "`"]
        #[doc = $src]
        #[doc = "`"]
        pub const $id: Mime = Mime {
            source: Source::Atom(__Atoms::$id as u8, $src),
            slash: $slash,
            plus: $plus,
            params: $params,
        };
    )
}


#[cfg(test)]
macro_rules! mime_constant_test {
    ($id:ident, $src:expr, $slash:expr) => (
        mime_constant_test!($id, $src, $slash, None);
    );
    ($id:ident, $src:expr, $slash:expr, $plus:expr) => (
        mime_constant_test!(FULL $id, $src, $slash, $plus, ParamSource::None);
    );

    ($id:ident, $src:expr, $slash:expr, $plus:expr, $params:expr) => (
        mime_constant_test!(FULL $id, $src, $slash, $plus, ParamSource::Utf8($params));
    );

    (FULL $id:ident, $src:expr, $slash:expr, $plus:expr, $params:expr) => ({
        let __mime = $id;
        let __slash = __mime.as_ref().as_bytes()[$slash];
        assert_eq!(__slash, b'/', "{:?} has {:?} at slash position {:?}", __mime, __slash as char, $slash);
        if let Some(plus) = __mime.plus {
            let __c = __mime.as_ref().as_bytes()[plus];
            assert_eq!(__c, b'+', "{:?} has {:?} at plus position {:?}", __mime, __c as char, plus);
        } else {
            assert!(!__mime.as_ref().as_bytes().contains(&b'+'), "{:?} forgot plus", __mime);
        }
        if let ParamSource::Utf8(semicolon) = __mime.params {
            assert_eq!(__mime.as_ref().as_bytes()[semicolon], b';');
            assert_eq!(&__mime.as_ref()[semicolon..], "; charset=utf-8");
        } else if let ParamSource::None = __mime.params {
            assert!(!__mime.as_ref().as_bytes().contains(&b';'));
        } else {
            unreachable!();
        }
        __mime.atom()
    })
}


mimes! {
    STAR_STAR, "*/*", 1;

    TEXT_STAR, "text/*", 4;
    TEXT_PLAIN, "text/plain", 4;
    TEXT_PLAIN_UTF_8, "text/plain; charset=utf-8", 4, None, 10;
    TEXT_HTML, "text/html", 4;
    TEXT_HTML_UTF_8, "text/html; charset=utf-8", 4, None, 9;
    TEXT_CSS, "text/css", 4;
    TEXT_CSS_UTF_8, "text/css; charset=utf-8", 4, None, 8;
    TEXT_JAVASCRIPT, "text/javascript", 4;
    TEXT_XML, "text/xml", 4;
    TEXT_EVENT_STREAM, "text/event-stream", 4;
    TEXT_CSV, "text/csv", 4;
    TEXT_CSV_UTF_8, "text/csv; charset=utf-8", 4, None, 8;
    TEXT_TAB_SEPARATED_VALUES, "text/tab-separated-values", 4;
    TEXT_TAB_SEPARATED_VALUES_UTF_8, "text/tab-separated-values; charset=utf-8", 4, None, 25;
    TEXT_VCARD, "text/vcard", 4;

    IMAGE_STAR, "image/*", 5;
    IMAGE_JPEG, "image/jpeg", 5;
    IMAGE_GIF, "image/gif", 5;
    IMAGE_PNG, "image/png", 5;
    IMAGE_BMP, "image/bmp", 5;
    IMAGE_SVG, "image/svg+xml", 5, Some(9);

    FONT_WOFF, "font/woff", 4;
    FONT_WOFF2, "font/woff2", 4;

    APPLICATION_JSON, "application/json", 11;
    APPLICATION_JAVASCRIPT, "application/javascript", 11;
    APPLICATION_JAVASCRIPT_UTF_8, "application/javascript; charset=utf-8", 11, None, 22;
    APPLICATION_WWW_FORM_URLENCODED, "application/x-www-form-urlencoded", 11;
    APPLICATION_OCTET_STREAM, "application/octet-stream", 11;
    APPLICATION_MSGPACK, "application/msgpack", 11;
    APPLICATION_PDF, "application/pdf", 11;
<<<<<<< HEAD
=======
    APPLICATION_DNS, "application/dns-message", 11;
>>>>>>> 1c320a06

    MULTIPART_FORM_DATA, "multipart/form-data", 9;
}

#[deprecated(since="0.3.1", note="please use `TEXT_JAVASCRIPT` instead")]
#[doc(hidden)]
pub const TEXT_JAVSCRIPT: Mime = TEXT_JAVASCRIPT;


#[cfg(test)]
mod tests {
    use std::str::FromStr;
    use super::*;

    #[test]
    fn test_type_() {
        assert_eq!(TEXT_PLAIN.type_(), TEXT);
    }


    #[test]
    fn test_subtype() {
        assert_eq!(TEXT_PLAIN.subtype(), PLAIN);
        assert_eq!(TEXT_PLAIN_UTF_8.subtype(), PLAIN);
        let mime = Mime::from_str("text/html+xml").unwrap();
        assert_eq!(mime.subtype(), HTML);
    }

    #[test]
    fn test_matching() {
        match (TEXT_PLAIN.type_(), TEXT_PLAIN.subtype()) {
            (TEXT, PLAIN) => (),
            _ => unreachable!(),
        }
    }

    #[test]
    fn test_suffix() {
        assert_eq!(TEXT_PLAIN.suffix(), None);
        let mime = Mime::from_str("text/html+xml").unwrap();
        assert_eq!(mime.suffix(), Some(XML));
    }

    #[test]
    fn test_mime_fmt() {
        let mime = TEXT_PLAIN;
        assert_eq!(mime.to_string(), "text/plain");
        let mime = TEXT_PLAIN_UTF_8;
        assert_eq!(mime.to_string(), "text/plain; charset=utf-8");
    }

    #[test]
    fn test_mime_from_str() {
        assert_eq!(Mime::from_str("text/plain").unwrap(), TEXT_PLAIN);
        assert_eq!(Mime::from_str("TEXT/PLAIN").unwrap(), TEXT_PLAIN);
        assert_eq!(Mime::from_str("text/plain; charset=utf-8").unwrap(), TEXT_PLAIN_UTF_8);
        assert_eq!(Mime::from_str("text/plain;charset=\"utf-8\"").unwrap(), TEXT_PLAIN_UTF_8);

        // quotes + semi colon
        Mime::from_str("text/plain;charset=\"utf-8\"; foo=bar").unwrap();
        Mime::from_str("text/plain;charset=\"utf-8\" ; foo=bar").unwrap();

        let upper = Mime::from_str("TEXT/PLAIN").unwrap();
        assert_eq!(upper, TEXT_PLAIN);
        assert_eq!(upper.type_(), TEXT);
        assert_eq!(upper.subtype(), PLAIN);


        let extended = Mime::from_str("TEXT/PLAIN; CHARSET=UTF-8; FOO=BAR").unwrap();
        assert_eq!(extended, "text/plain; charset=utf-8; foo=BAR");
        assert_eq!(extended.get_param("charset").unwrap(), "utf-8");
        assert_eq!(extended.get_param("foo").unwrap(), "BAR");

        Mime::from_str("multipart/form-data; boundary=--------foobar").unwrap();

        // stars
        assert_eq!("*/*".parse::<Mime>().unwrap(), STAR_STAR);
        assert_eq!("image/*".parse::<Mime>().unwrap(), "image/*");
        assert_eq!("text/*; charset=utf-8".parse::<Mime>().unwrap(), "text/*; charset=utf-8");

        // parse errors
        Mime::from_str("f o o / bar").unwrap_err();
        Mime::from_str("text\n/plain").unwrap_err();
        Mime::from_str("text\r/plain").unwrap_err();
        Mime::from_str("text/\r\nplain").unwrap_err();
        Mime::from_str("text/plain;\r\ncharset=utf-8").unwrap_err();
        Mime::from_str("text/plain; charset=\r\nutf-8").unwrap_err();
        Mime::from_str("text/plain; charset=\"\r\nutf-8\"").unwrap_err();
    }

    #[test]
    fn test_case_sensitive_values() {
        let mime = Mime::from_str("multipart/form-data; charset=BASE64; boundary=ABCDEFG").unwrap();
        assert_eq!(mime.get_param(CHARSET).unwrap(), "bAsE64");
        assert_eq!(mime.get_param(BOUNDARY).unwrap(), "ABCDEFG");
        assert_ne!(mime.get_param(BOUNDARY).unwrap(), "abcdefg");
    }

    #[test]
    fn test_get_param() {
        assert_eq!(TEXT_PLAIN.get_param("charset"), None);
        assert_eq!(TEXT_PLAIN.get_param("baz"), None);

        assert_eq!(TEXT_PLAIN_UTF_8.get_param("charset"), Some(UTF_8));
        assert_eq!(TEXT_PLAIN_UTF_8.get_param("baz"), None);

        let mime = Mime::from_str("text/plain; charset=utf-8; foo=bar").unwrap();
        assert_eq!(mime.get_param(CHARSET).unwrap(), "utf-8");
        assert_eq!(mime.get_param("foo").unwrap(), "bar");
        assert_eq!(mime.get_param("baz"), None);


        let mime = Mime::from_str("text/plain;charset=\"utf-8\"").unwrap();
        assert_eq!(mime.get_param(CHARSET), Some(UTF_8));
    }

    #[test]
    fn test_mime_with_dquote_quoted_pair() {
        let mime = Mime::from_str(r#"application/x-custom; title="the \" char""#).unwrap();
        assert_eq!(mime.get_param("title").unwrap(), "the \" char");
    }

    #[test]
    fn test_params() {
        let mime = TEXT_PLAIN;
        let mut params = mime.params();
        assert_eq!(params.next(), None);

        let mime = Mime::from_str("text/plain; charset=utf-8; foo=bar").unwrap();
        let mut params = mime.params();
        assert_eq!(params.next(), Some((CHARSET, UTF_8)));

        let (second_param_left, second_param_right) = params.next().unwrap();
        assert_eq!(second_param_left, "foo");
        assert_eq!(second_param_right, "bar");

        assert_eq!(params.next(), None);
    }

    #[test]
    fn test_has_params() {
        let mime = TEXT_PLAIN;
        assert_eq!(mime.has_params(), false);

        let mime = Mime::from_str("text/plain; charset=utf-8").unwrap();
        assert_eq!(mime.has_params(), true);

        let mime = Mime::from_str("text/plain; charset=utf-8; foo=bar").unwrap();
        assert_eq!(mime.has_params(), true);
    }

    #[test]
    fn test_name_eq() {
        assert_eq!(TEXT, TEXT);
        assert_eq!(TEXT, "text");
        assert_eq!("text", TEXT);
        assert_eq!(TEXT, "TEXT");
    }

    #[test]
    fn test_value_eq() {
        let param = Value {
            source: "ABC",
            ascii_case_insensitive: false,
        };

        assert_eq!(param, param);
        assert_eq!(param, "ABC");
        assert_eq!("ABC", param);
        assert_ne!(param, "abc");
        assert_ne!("abc", param);
    }

    #[test]
    fn test_mime_with_utf8_values() {
        let mime = Mime::from_str(r#"application/x-custom; param="Straße""#).unwrap();
        assert_eq!(mime.get_param("param").unwrap(), "Straße");
    }

    #[test]
    fn test_mime_with_multiple_plus() {
        let mime = Mime::from_str(r#"application/x-custom+bad+suffix"#).unwrap();
        assert_eq!(mime.type_(), "application");
        assert_eq!(mime.subtype(), "x-custom+bad");
        assert_eq!(mime.suffix().unwrap(), "suffix");
    }

    #[test]
    fn test_mime_param_with_empty_quoted_string() {
        let mime = Mime::from_str(r#"application/x-custom;param="""#).unwrap();
        assert_eq!(mime.get_param("param").unwrap(), "");
    }

    #[test]
    fn test_mime_param_with_tab() {
        let mime = Mime::from_str("application/x-custom;param=\"\t\"").unwrap();
        assert_eq!(mime.get_param("param").unwrap(), "\t");
    }

    #[test]
    fn test_mime_param_with_quoted_tab() {
        let mime = Mime::from_str("application/x-custom;param=\"\\\t\"").unwrap();
        assert_eq!(mime.get_param("param").unwrap(), "\t");
    }

    #[test]
    fn test_reject_tailing_half_quoted_pair() {
        let mime = Mime::from_str(r#"application/x-custom;param="\""#);
        assert!(mime.is_err());
    }

    #[test]
    fn test_parameter_eq_is_order_independent() {
        let mime_a = Mime::from_str(r#"application/x-custom; param1=a; param2=b"#).unwrap();
        let mime_b = Mime::from_str(r#"application/x-custom; param2=b; param1=a"#).unwrap();
        assert_eq!(mime_a, mime_b);
    }

    #[test]
    fn test_parameter_eq_is_order_independent_with_str() {
        let mime_a = Mime::from_str(r#"application/x-custom; param1=a; param2=b"#).unwrap();
        let mime_b = r#"application/x-custom; param2=b; param1=a"#;
        assert_eq!(mime_a, mime_b);
    }

    #[test]
    fn test_name_eq_is_case_insensitive() {
        let mime1 = Mime::from_str(r#"text/x-custom; abc=a"#).unwrap();
        let mime2 = Mime::from_str(r#"text/x-custom; aBc=a"#).unwrap();
        assert_eq!(mime1, mime2);
    }

    #[test]
    fn test_ignore_invalid_param() {
        let mime1 = Mime::from_str(r#"text/css;blah; foo=bar; bleh"#).unwrap();
        let mime2 = Mime::from_str(r#"text/css; foo=bar"#).unwrap();
        assert_eq!(mime1, mime2);

        let mime1 = Mime::from_str(r#"text/css;blah"#).unwrap();
        let mime2 = Mime::from_str(r#"text/css"#).unwrap();
        assert_eq!(mime1, mime2);

        let mime1 = Mime::from_str(r#"text/css;blah; foo=bar"#).unwrap();
        let mime2 = Mime::from_str(r#"text/css; foo=bar"#).unwrap();
        assert_eq!(mime1, mime2);

        let mime1 = Mime::from_str(r#"text/css;blah; foo=bar "#).unwrap();
        let mime2 = Mime::from_str(r#"text/css; foo=bar"#).unwrap();
        assert_eq!(mime1, mime2);

        let mime1 = Mime::from_str(r#"text/css;blah; foo=bar; bleh;"#).unwrap();
        let mime2 = Mime::from_str(r#"text/css; foo=bar"#).unwrap();
        assert_eq!(mime1, mime2);
    }
}
<|MERGE_RESOLUTION|>--- conflicted
+++ resolved
@@ -23,11 +23,7 @@
 //! }
 //! ```
 
-<<<<<<< HEAD
 #![doc(html_root_url = "https://docs.rs/mime/0.3.9")]
-=======
-#![doc(html_root_url = "https://docs.rs/mime/0.3.6")]
->>>>>>> 1c320a06
 #![deny(warnings)]
 #![deny(missing_docs)]
 #![deny(missing_debug_implementations)]
@@ -474,11 +470,7 @@
 
         #[test]
         fn test_names_macro_consts() {
-<<<<<<< HEAD
-            #[allow(unused, deprecated)]
-=======
             #[allow(deprecated,unused_imports)]
->>>>>>> 1c320a06
             use std::ascii::AsciiExt;
             $(
             assert_eq!($id.source.to_ascii_lowercase(), $id.source);
@@ -682,10 +674,7 @@
     APPLICATION_OCTET_STREAM, "application/octet-stream", 11;
     APPLICATION_MSGPACK, "application/msgpack", 11;
     APPLICATION_PDF, "application/pdf", 11;
-<<<<<<< HEAD
-=======
     APPLICATION_DNS, "application/dns-message", 11;
->>>>>>> 1c320a06
 
     MULTIPART_FORM_DATA, "multipart/form-data", 9;
 }
